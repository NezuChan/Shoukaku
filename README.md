## Shoukaku
[![Discord](https://img.shields.io/discord/423116740810244097?style=flat-square)](https://discordapp.com/invite/FVqbtGu)
[![npm](https://img.shields.io/npm/v/shoukaku?style=flat-square)](https://www.npmjs.com/package/shoukaku)
![Github Stars](https://img.shields.io/github/stars/Deivu/Shoukaku?style=flat-square)
![GitHub issues](https://img.shields.io/github/issues-raw/Deivu/Shoukaku?style=flat-square)
![Snyk Vulnerabilities for npm package](https://img.shields.io/snyk/vulnerabilities/npm/shoukaku?style=flat-square) 
![NPM](https://img.shields.io/npm/l/shoukaku?style=flat-square)

<p align="center">
  <img src="https://raw.githubusercontent.com/Deivu/Shoukaku/master/assets/cover.jpg">
</p>

<<<<<<< HEAD
The ShipGirl Project, feat Shoukaku (<=) & Zuikaku (=>) `(c) Kancolle for our cute girls`
=======
The ShipGirl Project, feat Shoukaku & Zuikaku 

> (c) Kancolle for our cute girls

### A Lavalink wrapper for Discord.js v12.x.x

✅ Currently being used by: 

[![DBL](https://discordbots.org/api/widget/424137718961012737.svg)](https://discordbots.org/bot/424137718961012737)

### Why Shoukaku?

✅ Straightforward.

✅ Maintained.

✅ Reliable.

✅ Stable.

✅ Feature-rich.

✅ Very cute shipgirl ❤ (Very Important)

### Documentation
https://deivu.github.io/Shoukaku/?api

### Installation
For Stable
```
npm i shoukaku
```
For Master
```
npm i Deivu/Shoukaku
```

### What is Lavalink?
Click [THIS](https://github.com/Frederikam/Lavalink/blob/master/README.md) to open Lavalink's readme.

### Changelogs
Click [THIS](https://github.com/Deivu/Shoukaku/blob/master/CHANGELOGS.MD) to open changelogs.

### Support Server
Click [THIS](https://discordapp.com/invite/FVqbtGu) to join our Discord server.

### Simple example of using Shoukaku
```js
const { Client } = require('discord.js');
const { Shoukaku } = require('shoukaku');

const LavalinkServer = [{ name: 'Localhost', host: 'localhost', port: 6969, auth: 'big_weeb' }];
const ShoukakuOptions = { moveOnDisconnect: false, resumable: false, resumableTimeout: 30, reconnectTries: 2, restTimeout: 10000 };

class ExampleBot extends Client {
    constructor(opts) {
        super(opts);
        this.shoukaku = new Shoukaku(this, LavalinkServer, ShoukakuOptions);
    }

    login(token) {
        this._setupShoukakuEvents();
        this._setupClientEvents();
        return super.login(token);
    }

    _setupShoukakuEvents() {
        this.shoukaku.on('ready', (name) => console.log(`Lavalink ${name}: Ready!`));
        this.shoukaku.on('error', (name, error) => console.error(`Lavalink ${name}: Error Caught,`, error));
        this.shoukaku.on('close', (name, code, reason) => console.warn(`Lavalink ${name}: Closed, Code ${code}, Reason ${reason || 'No reason'}`));
        this.shoukaku.on('disconnected', (name, reason) => console.warn(`Lavalink ${name}: Disconnected, Reason ${reason || 'No reason'}`));
    }

    _setupClientEvents() {
        this.on('message', async (msg) => {
            if (msg.author.bot || !msg.guild) return;
            if (!msg.content.startsWith('$play')) return;
            if (this.shoukaku.getPlayer(msg.guild.id)) return;
            const args = msg.content.split(' ');
            if (!args[1]) return;
            const node = this.shoukaku.getNode();
            let data = await node.rest.resolve(args[1]);
            if (!data) return;
            const player = await node.joinVoiceChannel({
                guildID: msg.guild.id,
                voiceChannelID: msg.member.voice.channelID
            }); 
            player.on('error', (error) => {
                console.error(error);
                player.disconnect();
            });
            for (const event of ['end', 'closed', 'nodeDisconnect']) player.on(event, () => player.disconnect());
            data = data.tracks.shift();
            await player.playTrack(data); 
            await msg.channel.send("Now Playing: " + data.info.title);
        });
        this.on('ready', () => console.log('Bot is now ready'));
    }
}

new ExampleBot()
    .login('token')
    .catch(console.error);
```
### Example of using Shoukaku with Queue system

Click [THIS](https://github.com/Deivu/Kongou) to see a bot based on it
>>>>>>> 72174ca1
<|MERGE_RESOLUTION|>--- conflicted
+++ resolved
@@ -10,9 +10,6 @@
   <img src="https://raw.githubusercontent.com/Deivu/Shoukaku/master/assets/cover.jpg">
 </p>
 
-<<<<<<< HEAD
-The ShipGirl Project, feat Shoukaku (<=) & Zuikaku (=>) `(c) Kancolle for our cute girls`
-=======
 The ShipGirl Project, feat Shoukaku & Zuikaku 
 
 > (c) Kancolle for our cute girls
@@ -119,5 +116,4 @@
 ```
 ### Example of using Shoukaku with Queue system
 
-Click [THIS](https://github.com/Deivu/Kongou) to see a bot based on it
->>>>>>> 72174ca1
+Click [THIS](https://github.com/Deivu/Kongou) to see a bot based on it